# fmt: off
import logging
from pathlib import Path

from farm.data_handler.data_silo import DataSilo
from farm.data_handler.processor import TextClassificationProcessor
from farm.modeling.optimization import initialize_optimizer
from farm.infer import Inferencer
from farm.modeling.adaptive_model import AdaptiveModel
from farm.modeling.language_model import LanguageModel
from farm.modeling.prediction_head import TextClassificationHead
from farm.modeling.tokenization import Tokenizer
from farm.train import Trainer
from farm.utils import set_all_seeds, MLFlowLogger, initialize_device_settings

<<<<<<< HEAD
logging.basicConfig(
    format="%(asctime)s - %(levelname)s - %(name)s -   %(message)s",
    datefmt="%m/%d/%Y %H:%M:%S",
    level=logging.INFO)

ml_logger = MLFlowLogger(tracking_uri="https://public-mlflow.deepset.ai/")
ml_logger.init_experiment(experiment_name="Public_FARM", run_name="Run_doc_classification")

##########################
########## Settings
##########################
set_all_seeds(seed=42)
n_epochs = 1
batch_size = 32
evaluate_every = 100
lang_model = "albert-base-v1"
use_amp = None

device, n_gpu = initialize_device_settings(use_cuda=True, use_amp=use_amp)

# 1.Create a tokenizer
tokenizer = Tokenizer.load(
    pretrained_model_name_or_path=lang_model,
    do_lower_case=False)

# 2. Create a DataProcessor that handles all the conversion from raw text into a pytorch Dataset
# Here we load GermEval 2018 Data.

label_list = ["OTHER", "OFFENSE"]
metric = "f1_macro"

processor = TextClassificationProcessor(tokenizer=tokenizer,
                                        max_seq_len=128,
                                        data_dir="../data/germeval18",
                                        label_list=label_list,
                                        metric=metric,
                                        label_column_name="coarse_label"
                                        )

# 3. Create a DataSilo that loads several datasets (train/dev/test), provides DataLoaders for them and calculates a few descriptive statistics of our datasets
data_silo = DataSilo(
    processor=processor,
    batch_size=batch_size)

# 4. Create an AdaptiveModel
# a) which consists of a pretrained language model as a basis
language_model = LanguageModel.load(lang_model)
# b) and a prediction head on top that is suited for our task => Text classification
prediction_head = TextClassificationHead(class_weights=data_silo.calculate_class_weights(task_name="text_classification"))

model = AdaptiveModel(
    language_model=language_model,
    prediction_heads=[prediction_head],
    embeds_dropout_prob=0.1,
    lm_output_types=["per_sequence"],
    device=device)

# 5. Create an optimizer
model, optimizer, lr_schedule = initialize_optimizer(
    model=model,
    learning_rate=2e-5,
    device=device,
    n_batches=len(data_silo.loaders["train"]),
    n_epochs=n_epochs,
    use_amp=use_amp)

# 6. Feed everything to the Trainer, which keeps care of growing our model into powerful plant and evaluates it from time to time
trainer = Trainer(
    optimizer=optimizer,
    data_silo=data_silo,
    epochs=n_epochs,
    n_gpu=n_gpu,
    lr_schedule=lr_schedule,
    evaluate_every=evaluate_every,
    device=device,)

# 7. Let it grow
model = trainer.train(model)

# 8. Hooray! You have a model. Store it:
save_dir = "saved_models/bert-german-doc-tutorial"
model.save(save_dir)
processor.save(save_dir)

# 9. Load it & harvest your fruits (Inference)
basic_texts = [
    {"text": "Schartau sagte dem Tagesspiegel, dass Fischer ein Idiot sei"},
    {"text": "Martin Müller spielt Handball in Berlin"},
]
model = Inferencer.load(save_dir)
result = model.inference_from_dicts(dicts=basic_texts)
print(result)
=======

def doc_classifcation():
    logging.basicConfig(
        format="%(asctime)s - %(levelname)s - %(name)s -   %(message)s",
        datefmt="%m/%d/%Y %H:%M:%S",
        level=logging.INFO)

    ml_logger = MLFlowLogger(tracking_uri="https://public-mlflow.deepset.ai/")
    ml_logger.init_experiment(experiment_name="Public_FARM", run_name="Run_doc_classification")

    ##########################
    ########## Settings
    ##########################
    set_all_seeds(seed=42)
    device, n_gpu = initialize_device_settings(use_cuda=True)
    n_epochs = 1
    batch_size = 32
    evaluate_every = 100
    lang_model = "bert-base-german-cased"
    use_amp = None

    device, n_gpu = initialize_device_settings(use_cuda=True, use_amp=use_amp)

    # 1.Create a tokenizer
    tokenizer = Tokenizer.load(
        pretrained_model_name_or_path=lang_model,
        do_lower_case=False)

    # 2. Create a DataProcessor that handles all the conversion from raw text into a pytorch Dataset
    # Here we load GermEval 2018 Data.

    label_list = ["OTHER", "OFFENSE"]
    metric = "f1_macro"

    processor = TextClassificationProcessor(tokenizer=tokenizer,
                                            max_seq_len=128,
                                            data_dir=Path("../data/germeval18"),
                                            label_list=label_list,
                                            metric=metric,
                                            label_column_name="coarse_label"
                                            )

    # 3. Create a DataSilo that loads several datasets (train/dev/test), provides DataLoaders for them and calculates a
    #    few descriptive statistics of our datasets
    data_silo = DataSilo(
        processor=processor,
        batch_size=batch_size)

    # 4. Create an AdaptiveModel
    # a) which consists of a pretrained language model as a basis
    language_model = LanguageModel.load(lang_model)
    # b) and a prediction head on top that is suited for our task => Text classification
    prediction_head = TextClassificationHead(
        layer_dims=[768, len(processor.tasks["text_classification"]["label_list"])],
        class_weights=data_silo.calculate_class_weights(task_name="text_classification"))

    model = AdaptiveModel(
        language_model=language_model,
        prediction_heads=[prediction_head],
        embeds_dropout_prob=0.1,
        lm_output_types=["per_sequence"],
        device=device)

    # 5. Create an optimizer
    model, optimizer, lr_schedule = initialize_optimizer(
        model=model,
        learning_rate=2e-5,
        device=device,
        n_batches=len(data_silo.loaders["train"]),
        n_epochs=n_epochs,
        use_amp=use_amp)

    # 6. Feed everything to the Trainer, which keeps care of growing our model into powerful plant and evaluates it from time to time
    trainer = Trainer(
        optimizer=optimizer,
        data_silo=data_silo,
        epochs=n_epochs,
        n_gpu=n_gpu,
        lr_schedule=lr_schedule,
        evaluate_every=evaluate_every,
        device=device)

    # 7. Let it grow
    model = trainer.train(model)

    # 8. Hooray! You have a model. Store it:
    save_dir = Path("saved_models/bert-german-doc-tutorial")
    model.save(save_dir)
    processor.save(save_dir)

    # 9. Load it & harvest your fruits (Inference)
    basic_texts = [
        {"text": "Schartau sagte dem Tagesspiegel, dass Fischer ein Idiot sei"},
        {"text": "Martin Müller spielt Handball in Berlin"},
    ]
    model = Inferencer.load(save_dir)
    result = model.inference_from_dicts(dicts=basic_texts)
    print(result)


if __name__ == "__main__":
    doc_classifcation()
>>>>>>> a380d99f

# fmt: on<|MERGE_RESOLUTION|>--- conflicted
+++ resolved
@@ -12,101 +12,6 @@
 from farm.modeling.tokenization import Tokenizer
 from farm.train import Trainer
 from farm.utils import set_all_seeds, MLFlowLogger, initialize_device_settings
-
-<<<<<<< HEAD
-logging.basicConfig(
-    format="%(asctime)s - %(levelname)s - %(name)s -   %(message)s",
-    datefmt="%m/%d/%Y %H:%M:%S",
-    level=logging.INFO)
-
-ml_logger = MLFlowLogger(tracking_uri="https://public-mlflow.deepset.ai/")
-ml_logger.init_experiment(experiment_name="Public_FARM", run_name="Run_doc_classification")
-
-##########################
-########## Settings
-##########################
-set_all_seeds(seed=42)
-n_epochs = 1
-batch_size = 32
-evaluate_every = 100
-lang_model = "albert-base-v1"
-use_amp = None
-
-device, n_gpu = initialize_device_settings(use_cuda=True, use_amp=use_amp)
-
-# 1.Create a tokenizer
-tokenizer = Tokenizer.load(
-    pretrained_model_name_or_path=lang_model,
-    do_lower_case=False)
-
-# 2. Create a DataProcessor that handles all the conversion from raw text into a pytorch Dataset
-# Here we load GermEval 2018 Data.
-
-label_list = ["OTHER", "OFFENSE"]
-metric = "f1_macro"
-
-processor = TextClassificationProcessor(tokenizer=tokenizer,
-                                        max_seq_len=128,
-                                        data_dir="../data/germeval18",
-                                        label_list=label_list,
-                                        metric=metric,
-                                        label_column_name="coarse_label"
-                                        )
-
-# 3. Create a DataSilo that loads several datasets (train/dev/test), provides DataLoaders for them and calculates a few descriptive statistics of our datasets
-data_silo = DataSilo(
-    processor=processor,
-    batch_size=batch_size)
-
-# 4. Create an AdaptiveModel
-# a) which consists of a pretrained language model as a basis
-language_model = LanguageModel.load(lang_model)
-# b) and a prediction head on top that is suited for our task => Text classification
-prediction_head = TextClassificationHead(class_weights=data_silo.calculate_class_weights(task_name="text_classification"))
-
-model = AdaptiveModel(
-    language_model=language_model,
-    prediction_heads=[prediction_head],
-    embeds_dropout_prob=0.1,
-    lm_output_types=["per_sequence"],
-    device=device)
-
-# 5. Create an optimizer
-model, optimizer, lr_schedule = initialize_optimizer(
-    model=model,
-    learning_rate=2e-5,
-    device=device,
-    n_batches=len(data_silo.loaders["train"]),
-    n_epochs=n_epochs,
-    use_amp=use_amp)
-
-# 6. Feed everything to the Trainer, which keeps care of growing our model into powerful plant and evaluates it from time to time
-trainer = Trainer(
-    optimizer=optimizer,
-    data_silo=data_silo,
-    epochs=n_epochs,
-    n_gpu=n_gpu,
-    lr_schedule=lr_schedule,
-    evaluate_every=evaluate_every,
-    device=device,)
-
-# 7. Let it grow
-model = trainer.train(model)
-
-# 8. Hooray! You have a model. Store it:
-save_dir = "saved_models/bert-german-doc-tutorial"
-model.save(save_dir)
-processor.save(save_dir)
-
-# 9. Load it & harvest your fruits (Inference)
-basic_texts = [
-    {"text": "Schartau sagte dem Tagesspiegel, dass Fischer ein Idiot sei"},
-    {"text": "Martin Müller spielt Handball in Berlin"},
-]
-model = Inferencer.load(save_dir)
-result = model.inference_from_dicts(dicts=basic_texts)
-print(result)
-=======
 
 def doc_classifcation():
     logging.basicConfig(
@@ -160,7 +65,6 @@
     language_model = LanguageModel.load(lang_model)
     # b) and a prediction head on top that is suited for our task => Text classification
     prediction_head = TextClassificationHead(
-        layer_dims=[768, len(processor.tasks["text_classification"]["label_list"])],
         class_weights=data_silo.calculate_class_weights(task_name="text_classification"))
 
     model = AdaptiveModel(
@@ -209,6 +113,5 @@
 
 if __name__ == "__main__":
     doc_classifcation()
->>>>>>> a380d99f
 
 # fmt: on
--- conflicted
+++ resolved
@@ -2,7 +2,6 @@
 import logging
 import os
 import pprint
-import json
 
 from farm.data_handler.data_silo import DataSilo
 from farm.data_handler.processor import SquadProcessor
@@ -14,7 +13,6 @@
 from farm.modeling.prediction_head import QuestionAnsweringHead
 from farm.modeling.tokenization import Tokenizer
 from farm.train import Trainer
-from farm.eval import Evaluator
 from farm.utils import set_all_seeds, MLFlowLogger, initialize_device_settings
 
 logging.basicConfig(
@@ -26,26 +24,13 @@
 ml_logger = MLFlowLogger(tracking_uri="https://public-mlflow.deepset.ai/")
 ml_logger.init_experiment(experiment_name="Public_FARM", run_name="Run_question_answering")
 
-
-#########################
-######## Settings
-########################
+##########################
+########## Settings
+##########################
 set_all_seeds(seed=42)
 device, n_gpu = initialize_device_settings(use_cuda=True)
-batch_size = 18
+batch_size = 24
 n_epochs = 2
-<<<<<<< HEAD
-evaluate_every = 5
-base_LM_model = "bert-base-uncased"
-train_filename="subsets/train_medium-v2.0.json"
-dev_filename="subsets/dev_medium-v2.0.json"
-save_dir = "../saved_models/qa_model_medium"
-inference_file = "../data/squad20/subsets/dev_medium-v2.0.json"
-predictions_file = save_dir + "/predictions.json"
-full_predictions_file = save_dir + "/full_predictions.json"
-train = False
-inference = True
-=======
 evaluate_every = 500
 base_LM_model = "bert-base-cased"
 train_filename="train-v2.0.json"
@@ -68,99 +53,25 @@
     test_filename=None,
     data_dir="../data/squad20",
 )
->>>>>>> ebba7cf4
 
-if train:
-    # 1.Create a tokenizer
-    tokenizer = BertTokenizer.from_pretrained(
-        pretrained_model_name_or_path=base_LM_model,
-        do_lower_case=True
-    )
-    # 2. Create a DataProcessor that handles all the conversion from raw text into a pytorch Dataset
-    label_list = ["start_token", "end_token"]
-    metric = "squad"
-    processor = SquadProcessor(
-        tokenizer=tokenizer,
-        max_seq_len=384,
-        labels=label_list,
-        metric=metric,
-        train_filename=train_filename,
-        dev_filename=dev_filename,
-        test_filename=None,
-        data_dir="../data/squad20",
-    )
 
-    # 3. Create a DataSilo that loads several datasets (train/dev/test), provides DataLoaders for them and calculates a few descriptive statistics of our datasets
-    data_silo = DataSilo(processor=processor, batch_size=batch_size, distributed=False)
+# 3. Create a DataSilo that loads several datasets (train/dev/test), provides DataLoaders for them and calculates a few descriptive statistics of our datasets
+data_silo = DataSilo(processor=processor, batch_size=batch_size, distributed=False)
 
-<<<<<<< HEAD
-    # 4. Create an AdaptiveModel
-    # a) which consists of a pretrained language model as a basis
-    language_model = Bert.load(base_LM_model)
-    # b) and a prediction head on top that is suited for our task => Question Answering
-    prediction_head = QuestionAnsweringHead(layer_dims=[768, len(label_list)])
-=======
 # 4. Create an AdaptiveModel
 # a) which consists of a pretrained language model as a basis
 language_model = LanguageModel.load(base_LM_model)
 # b) and a prediction head on top that is suited for our task => Question Answering
 prediction_head = QuestionAnsweringHead(layer_dims=[768, len(label_list)])
->>>>>>> ebba7cf4
 
-    model = AdaptiveModel(
-        language_model=language_model,
-        prediction_heads=[prediction_head],
-        embeds_dropout_prob=0.1,
-        lm_output_types=["per_token"],
-        device=device,
-    )
+model = AdaptiveModel(
+    language_model=language_model,
+    prediction_heads=[prediction_head],
+    embeds_dropout_prob=0.1,
+    lm_output_types=["per_token"],
+    device=device,
+)
 
-<<<<<<< HEAD
-    # 5. Create an optimizer
-    optimizer, warmup_linear = initialize_optimizer(
-        model=model,
-        learning_rate=3e-5,
-        warmup_proportion=0.1,
-        n_batches=len(data_silo.loaders["train"]),
-        n_epochs=n_epochs,
-    )
-    # 6. Feed everything to the Trainer, which keeps care of growing our model and evaluates it from time to time
-    trainer = Trainer(
-        optimizer=optimizer,
-        data_silo=data_silo,
-        epochs=n_epochs,
-        n_gpu=n_gpu,
-        warmup_linear=warmup_linear,
-        evaluate_every=evaluate_every,
-        device=device,
-    )
-    # 7. Let it grow! Watch the tracked metrics live on the public mlflow server: https://public-mlflow.deepset.ai
-    model = trainer.train(model)
-
-    # 8. Hooray! You have a model. Store it:
-    model.save(save_dir)
-    processor.save(save_dir)
-
-
-if inference:
-    model = Inferencer.load(save_dir, batch_size=32, gpu=True)
-    full_result = model.inference_from_file(file=inference_file)
-
-    for x, y in full_result.items():
-        pprint.pprint(x)
-        pprint.pprint(y)
-
-    result = {k: v[0][0] for k, v in full_result.items()}
-
-    json.dump(result,
-              open(predictions_file, "w"),
-              indent=4,
-              ensure_ascii=False)
-    json.dump(full_result,
-              open(full_predictions_file, "w"),
-              indent=4,
-              ensure_ascii=False)
-=======
 # 5. Create an optimizer
 optimizer, warmup_linear = initialize_optimizer(
     model=model,
@@ -209,4 +120,3 @@
     out_filename="predictions.json"
 )
 
->>>>>>> ebba7cf4

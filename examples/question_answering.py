--- conflicted
+++ resolved
@@ -15,116 +15,6 @@
 from farm.modeling.tokenization import Tokenizer
 from farm.train import Trainer
 from farm.utils import set_all_seeds, MLFlowLogger, initialize_device_settings
-
-<<<<<<< HEAD
-logging.basicConfig(
-    format="%(asctime)s - %(levelname)s - %(name)s -   %(message)s",
-    datefmt="%m/%d/%Y %H:%M:%S",
-    level=logging.INFO,
-)
-
-ml_logger = MLFlowLogger(tracking_uri="https://public-mlflow.deepset.ai/")
-ml_logger.init_experiment(experiment_name="Public_FARM", run_name="Run_question_answering")
-
-##########################
-########## Settings
-##########################
-set_all_seeds(seed=42)
-device, n_gpu = initialize_device_settings(use_cuda=True)
-batch_size = 5
-n_epochs = 2
-evaluate_every = 500
-base_LM_model = "bert-base-cased"
-train_filename="train-v2.0.json"
-dev_filename="dev-v2.0.json"
-
-# 1.Create a tokenizer
-tokenizer = Tokenizer.load(
-    pretrained_model_name_or_path=base_LM_model, do_lower_case=False
-)
-# 2. Create a DataProcessor that handles all the conversion from raw text into a pytorch Dataset
-label_list = ["start_token", "end_token"]
-metric = "squad"
-processor = SquadProcessor(
-    tokenizer=tokenizer,
-    max_seq_len=256,
-    label_list=label_list,
-    metric=metric,
-    train_filename=train_filename,
-    dev_filename=dev_filename,
-    test_filename=None,
-    data_dir="../data/squad20",
-)
-
-
-# 3. Create a DataSilo that loads several datasets (train/dev/test), provides DataLoaders for them and calculates a few descriptive statistics of our datasets
-data_silo = DataSilo(processor=processor, batch_size=batch_size, distributed=False)
-
-# 4. Create an AdaptiveModel
-# a) which consists of a pretrained language model as a basis
-language_model = LanguageModel.load(base_LM_model)
-# b) and a prediction head on top that is suited for our task => Question Answering
-prediction_head = QuestionAnsweringHead()
-
-model = AdaptiveModel(
-    language_model=language_model,
-    prediction_heads=[prediction_head],
-    embeds_dropout_prob=0.1,
-    lm_output_types=["per_token"],
-    device=device,
-)
-
-# 5. Create an optimizer
-model, optimizer, lr_schedule = initialize_optimizer(
-    model=model,
-    learning_rate=1e-5,
-    schedule_opts={"name": "LinearWarmup", "warmup_proportion": 0.2},
-    n_batches=len(data_silo.loaders["train"]),
-    n_epochs=n_epochs,
-    device=device
-)
-# 6. Feed everything to the Trainer, which keeps care of growing our model and evaluates it from time to time
-trainer = Trainer(
-    optimizer=optimizer,
-    data_silo=data_silo,
-    epochs=n_epochs,
-    n_gpu=n_gpu,
-    lr_schedule=lr_schedule,
-    evaluate_every=evaluate_every,
-    device=device,
-)
-# 7. Let it grow! Watch the tracked metrics live on the public mlflow server: https://public-mlflow.deepset.ai
-model = trainer.train(model)
-
-# 8. Hooray! You have a model. Store it:
-save_dir = "../saved_models/bert-english-qa-tutorial"
-model.save(save_dir)
-processor.save(save_dir)
-
-# 9. Load it & harvest your fruits (Inference)
-QA_input = [
-        {
-            "questions": ["Who counted the game among the best ever made?"],
-            "text":  "Twilight Princess was released to universal critical acclaim and commercial success. It received perfect scores from major publications such as 1UP.com, Computer and Video Games, Electronic Gaming Monthly, Game Informer, GamesRadar, and GameSpy. On the review aggregators GameRankings and Metacritic, Twilight Princess has average scores of 95% and 95 for the Wii version and scores of 95% and 96 for the GameCube version. GameTrailers in their review called it one of the greatest games ever created."
-        }]
-
-model = Inferencer.load(save_dir, batch_size=40, gpu=True)
-result = model.inference_from_dicts(dicts=QA_input)
-
-for x in result:
-    pprint.pprint(x)
-
-# 10. Do Inference on whole SQuAD Dataset & write the predictions file to disk
-filename = os.path.join(processor.data_dir,processor.dev_filename)
-result = model.inference_from_file(file=filename)
-
-write_squad_predictions(
-    predictions=result,
-    predictions_filename=filename,
-    out_filename="predictions.json"
-)
-=======
->>>>>>> a380d99f
 
 def question_answering():
     logging.basicConfig(
@@ -174,7 +64,7 @@
     # a) which consists of a pretrained language model as a basis
     language_model = LanguageModel.load(base_LM_model)
     # b) and a prediction head on top that is suited for our task => Question Answering
-    prediction_head = QuestionAnsweringHead(layer_dims=[768, len(label_list)])
+    prediction_head = QuestionAnsweringHead()
 
     model = AdaptiveModel(
         language_model=language_model,
@@ -234,6 +124,5 @@
         out_filename="predictions.json"
     )
 
-
 if __name__ == "__main__":
     question_answering()
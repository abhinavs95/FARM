# fmt: off
import logging

from farm.data_handler.data_silo import DataSilo
from farm.data_handler.processor import NERProcessor
from farm.modeling.optimization import initialize_optimizer
from farm.infer import Inferencer
from farm.modeling.adaptive_model import AdaptiveModel
from farm.modeling.language_model import LanguageModel
from farm.modeling.prediction_head import TokenClassificationHead
from farm.modeling.tokenization import Tokenizer
from farm.train import Trainer
from farm.utils import set_all_seeds, MLFlowLogger, initialize_device_settings

logging.basicConfig(
    format="%(asctime)s - %(levelname)s - %(name)s -   %(message)s",
    datefmt="%m/%d/%Y %H:%M:%S",
    level=logging.INFO,
)

ml_logger = MLFlowLogger(tracking_uri="https://public-mlflow.deepset.ai/")
ml_logger.init_experiment(experiment_name="Public_FARM", run_name="Run_ner")

##########################
########## Settings
##########################
set_all_seeds(seed=42)
device, n_gpu = initialize_device_settings(use_cuda=True)
n_epochs = 4
batch_size = 32
evaluate_every = 750
lang_model = "xlm-roberta-large"

# 1.Create a tokenizer
tokenizer = Tokenizer.load(
    pretrained_model_name_or_path=lang_model,
    do_lower_case=False)

# 2. Create a DataProcessor that handles all the conversion from raw text into a pytorch Dataset
ner_labels = ["[PAD]", "X", "O", "B-MISC", "I-MISC", "B-PER", "I-PER", "B-ORG", "I-ORG", "B-LOC", "I-LOC", "B-OTH", "I-OTH"]

processor = NERProcessor(
    tokenizer=tokenizer, max_seq_len=128, data_dir="../data/conll03-de", metric="seq_f1",label_list=ner_labels
)

# 3. Create a DataSilo that loads several datasets (train/dev/test), provides DataLoaders for them and calculates a few descriptive statistics of our datasets
data_silo = DataSilo(processor=processor, batch_size=batch_size)

# 4. Create an AdaptiveModel
# a) which consists of a pretrained language model as a basis
language_model = LanguageModel.load(lang_model)
# b) and a prediction head on top that is suited for our task => NER
<<<<<<< HEAD
prediction_head = TokenClassificationHead(task_name="ner")
=======
prediction_head = TokenClassificationHead(task_name="ner",
                                          layer_dims=[1024, len(processor.tasks["ner"]["label_list"])])
>>>>>>> fa4f420b

model = AdaptiveModel(
    language_model=language_model,
    prediction_heads=[prediction_head],
    embeds_dropout_prob=0.1,
    lm_output_types=["per_token"],
    device=device,
)

# 5. Create an optimizer
model, optimizer, lr_schedule = initialize_optimizer(
    model=model,
    learning_rate=1e-5,
    n_batches=len(data_silo.loaders["train"]),
    n_epochs=n_epochs,
    device=device,
)

# 6. Feed everything to the Trainer, which keeps care of growing our model into powerful plant and evaluates it from time to time
trainer = Trainer(
    optimizer=optimizer,
    data_silo=data_silo,
    epochs=n_epochs,
    n_gpu=n_gpu,
    lr_schedule=lr_schedule,
    evaluate_every=evaluate_every,
    device=device,
)

# 7. Let it grow
model = trainer.train(model)

# 8. Hooray! You have a model. Store it:
save_dir = "saved_models/bert-german-ner-tutorial"
model.save(save_dir)
processor.save(save_dir)


# 9. Load it & harvest your fruits (Inference)
basic_texts = [
    {"text": "Schartau sagte dem Tagesspiegel, dass Fischer ein Idiot sei"},
    {"text": "Martin Müller spielt Handball in Berlin"},
]
model = Inferencer.load(save_dir)
result = model.inference_from_dicts(dicts=basic_texts)
print(result)<|MERGE_RESOLUTION|>--- conflicted
+++ resolved
@@ -50,12 +50,7 @@
 # a) which consists of a pretrained language model as a basis
 language_model = LanguageModel.load(lang_model)
 # b) and a prediction head on top that is suited for our task => NER
-<<<<<<< HEAD
 prediction_head = TokenClassificationHead(task_name="ner")
-=======
-prediction_head = TokenClassificationHead(task_name="ner",
-                                          layer_dims=[1024, len(processor.tasks["ner"]["label_list"])])
->>>>>>> fa4f420b
 
 model = AdaptiveModel(
     language_model=language_model,

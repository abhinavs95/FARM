import os
import abc
from abc import ABC
import random
import logging
import json
import time
import inspect
from inspect import signature
import numpy as np
from sklearn.preprocessing import StandardScaler

from farm.data_handler.dataset import convert_features_to_dataset
from farm.data_handler.input_features import (
    samples_to_features_ner,
    samples_to_features_bert_lm,
    sample_to_features_text,
    sample_to_features_squad,
)
from farm.data_handler.samples import (
    Sample,
    SampleBasket,
    create_samples_squad,
)
from farm.data_handler.utils import (
    read_tsv,
    read_docs_from_txt,
    read_ner_file,
    read_squad_file,
    is_json,
)
from farm.modeling.tokenization import Tokenizer, tokenize_with_metadata, truncate_sequences
from farm.utils import MLFlowLogger as MlLogger
from farm.data_handler.utils import get_sentence_pair

logger = logging.getLogger(__name__)


class Processor(ABC):
    """
    Is used to generate PyTorch Datasets from input data. An implementation of this abstract class should be created
    for each new data source.
    Implement the abstract methods: file_to_dicts(), _dict_to_samples(), _sample_to_features()
    to be compatible with your data format
    """

    subclasses = {}

    def __init__(
        self,
        tokenizer,
        max_seq_len,
        train_filename,
        dev_filename,
        test_filename,
        dev_split,
        data_dir,
        tasks={}
    ):
        """
        :param tokenizer: Used to split a sentence (str) into tokens.
        :param max_seq_len: Samples are truncated after this many tokens.
        :type max_seq_len: int
        :param train_filename: The name of the file containing training data.
        :type train_filename: str
        :param dev_filename: The name of the file containing the dev data. If None and 0.0 < dev_split < 1.0 the dev set
                             will be a slice of the train set.
        :type dev_filename: str or None
        :param test_filename: The name of the file containing test data.
        :type test_filename: str
        :param dev_split: The proportion of the train set that will sliced. Only works if dev_filename is set to None
        :type dev_split: float
        :param data_dir: The directory in which the train, test and perhaps dev files can be found.
        :type data_dir: str
        """

        self.tokenizer = tokenizer
        self.max_seq_len = max_seq_len
        self.tasks = tasks

        # data sets
        self.train_filename = train_filename
        self.dev_filename = dev_filename
        self.test_filename = test_filename
        self.dev_split = dev_split
        self.data_dir = data_dir

        self.baskets = []

        self._log_params()

    def __init_subclass__(cls, **kwargs):
        """ This automatically keeps track of all available subclasses.
        Enables generic load() and load_from_dir() for all specific Processor implementation.
        """
        super().__init_subclass__(**kwargs)
        cls.subclasses[cls.__name__] = cls

    @classmethod
    def load(
        cls,
        processor_name,
        data_dir,
        tokenizer,
        max_seq_len,
        train_filename,
        dev_filename,
        test_filename,
        dev_split,
        **kwargs,
    ):
        """
        Loads the class of processor specified by processor name.

        :param processor_name: The class of processor to be loaded.
        :type processor_name: str
        :param data_dir: Directory where data files are located.
        :type data_dir: str
        :param tokenizer: A tokenizer object
        :param max_seq_len: Sequences longer than this will be truncated.
        :type max_seq_len: int
        :param train_filename: The name of the file containing training data.
        :type train_filename: str
        :param dev_filename: The name of the file containing the dev data. If None and 0.0 < dev_split < 1.0 the dev set
                             will be a slice of the train set.
        :type dev_filename: str or None
        :param test_filename: The name of the file containing test data.
        :type test_filename: str
        :param dev_split: The proportion of the train set that will sliced. Only works if dev_filename is set to None
        :type dev_split: float
        :param kwargs: placeholder for passing generic parameters
        :type kwargs: object
        :return: An instance of the specified processor.
        """

        sig = signature(cls.subclasses[processor_name])
        unused_args = {k: v for k, v in kwargs.items() if k not in sig.parameters}
        logger.debug(
            f"Got more parameters than needed for loading {processor_name}: {unused_args}. "
            f"Those won't be used!"
        )
        processor = cls.subclasses[processor_name](
            data_dir=data_dir,
            tokenizer=tokenizer,
            max_seq_len=max_seq_len,
            train_filename=train_filename,
            dev_filename=dev_filename,
            test_filename=test_filename,
            dev_split=dev_split,
            **kwargs,
        )

        return processor

    @classmethod
    def load_from_dir(cls, load_dir):
        """
         Infers the specific type of Processor from a config file (e.g. GNADProcessor) and loads an instance of it.

        :param load_dir: str, directory that contains a 'processor_config.json'
        :return: An instance of a Processor Subclass (e.g. GNADProcessor)
        """
        # read config
        processor_config_file = os.path.join(load_dir, "processor_config.json")
        config = json.load(open(processor_config_file))
        # init tokenizer
        tokenizer = Tokenizer.load(load_dir, tokenizer_class=config["tokenizer"])
        # we have to delete the tokenizer string from config, because we pass it as Object
        del config["tokenizer"]

        processor = cls.load(tokenizer=tokenizer, processor_name=config["processor"], **config)

        for task_name, task in config["tasks"].items():
            processor.add_task(name=task_name, metric=task["metric"], label_list=task["label_list"])

        if processor is None:
            raise Exception

        return processor

    def save(self, save_dir):
        """
        Saves the vocabulary to file and also creates a json file containing all the
        information needed to load the same processor.

        :param save_dir: Directory where the files are to be saved
        :type save_dir: str
        """
        os.makedirs(save_dir, exist_ok=True)
        config = self.generate_config()
        # save tokenizer incl. attributes
        config["tokenizer"] = self.tokenizer.__class__.__name__
        self.tokenizer.save_pretrained(save_dir)
        # save processor
        config["processor"] = self.__class__.__name__
        output_config_file = os.path.join(save_dir, "processor_config.json")
        with open(output_config_file, "w") as file:
            json.dump(config, file)

    def generate_config(self):
        """
        Generates config file from Class and instance attributes (only for sensible config parameters).
        """
        config = {}
        # self.__dict__ doesn't give parent class attributes
        for key, value in inspect.getmembers(self):
            if is_json(value) and key[0] != "_":
                config[key] = value
        return config

    def add_task(self, name,  metric, label_list, label_column_name=None, label_name=None, task_type=None):
        if type(label_list) is not list:
            raise ValueError(f"Argument `label_list` must be of type list. Got: f{type(label_list)}")

        if label_name is None:
            label_name = f"{name}_label"
        label_tensor_name = label_name + "_ids"
        self.tasks[name] = {
            "label_list": label_list,
            "metric": metric,
            "label_tensor_name": label_tensor_name,
            "label_name": label_name,
            "label_column_name": label_column_name,
            "task_type": task_type
        }

    @abc.abstractmethod
    def file_to_dicts(self, file: str) -> [dict]:
        raise NotImplementedError()

    @abc.abstractmethod
    def _dict_to_samples(cls, dictionary: dict, all_dicts=None) -> [Sample]:
        raise NotImplementedError()

    @abc.abstractmethod
    def _sample_to_features(cls, sample: Sample) -> dict:
        raise NotImplementedError()

    def _init_baskets_from_file(self, file):
        dicts = self.file_to_dicts(file)
        dataset_name = os.path.splitext(os.path.basename(file))[0]
        baskets = [
            SampleBasket(raw=tr, id=f"{dataset_name}-{i}") for i, tr in enumerate(dicts)
        ]
        return baskets

    def _init_samples_in_baskets(self):
        for basket in self.baskets:
            all_dicts = [b.raw for b in self.baskets]
            basket.samples = self._dict_to_samples(dictionary=basket.raw, all_dicts=all_dicts)
            for num, sample in enumerate(basket.samples):
                 sample.id = f"{basket.id}-{num}"

    def _featurize_samples(self):
        for basket in self.baskets:
            for sample in basket.samples:
                sample.features = self._sample_to_features(sample=sample)

    def _create_dataset(self, keep_baskets=False):
        features_flat = []
        for basket in self.baskets:
            for sample in basket.samples:
                features_flat.extend(sample.features)
        if not keep_baskets:
            # free up some RAM, we don't need baskets from here on
            self.baskets = None
        dataset, tensor_names = convert_features_to_dataset(features=features_flat)
        return dataset, tensor_names

<<<<<<< HEAD
    #TODO remove useless from_inference flag after refactoring squad processing
    def dataset_from_dicts(self, dicts, index=None, from_inference=False):
=======
    # def dataset_from_file(self, file, log_time=True):
    #     """
    #     Contains all the functionality to turn a data file into a PyTorch Dataset and a
    #     list of tensor names. This is used for training and evaluation.
    #
    #     :param file: Name of the file containing the data.
    #     :type file: str
    #     :return: a Pytorch dataset and a list of tensor names.
    #     """
    #     if log_time:
    #         a = time.time()
    #         self._init_baskets_from_file(file)
    #         b = time.time()
    #         MlLogger.log_metrics(metrics={"t_from_file": (b - a) / 60}, step=0)
    #         self._init_samples_in_baskets()
    #         c = time.time()
    #         MlLogger.log_metrics(metrics={"t_init_samples": (c - b) / 60}, step=0)
    #         self._featurize_samples()
    #         d = time.time()
    #         MlLogger.log_metrics(metrics={"t_featurize_samples": (d - c) / 60}, step=0)
    #         self._log_samples(3)
    #     else:
    #         self._init_baskets_from_file(file)
    #         self._init_samples_in_baskets()
    #         self._featurize_samples()
    #         self._log_samples(3)
    #     dataset, tensor_names = self._create_dataset()
    #     return dataset, tensor_names

    #TODO remove useless rest_api_schema flag after refactoring squad processing
    def dataset_from_dicts(self, dicts, index=None, rest_api_schema=False):
>>>>>>> 98ebbb3b
        """
        Contains all the functionality to turn a list of dict objects into a PyTorch Dataset and a
        list of tensor names. This can be used for inference mode.

        :param dicts: List of dictionaries where each contains the data of one input sample.
        :type dicts: list of dicts
        :return: a Pytorch dataset and a list of tensor names.
        """
        self.baskets = [
            SampleBasket(raw=tr, id="infer - {}".format(i))
            for i, tr in enumerate(dicts)
        ]
        self._init_samples_in_baskets()
        self._featurize_samples()
        if index == 0:
            self._log_samples(3)
        dataset, tensor_names = self._create_dataset()
        return dataset, tensor_names

    def _log_samples(self, n_samples):
        logger.info("*** Show {} random examples ***".format(n_samples))
        for i in range(n_samples):
            random_basket = random.choice(self.baskets)
            random_sample = random.choice(random_basket.samples)
            logger.info(random_sample)

    def _log_params(self):
        params = {
            "processor": self.__class__.__name__,
            "tokenizer": self.tokenizer.__class__.__name__,
        }
        names = ["max_seq_len", "dev_split"]
        for name in names:
            value = getattr(self, name)
            params.update({name: str(value)})
        try:
            MlLogger.log_params(params)
        except Exception as e:
            logger.warning(f"ML logging didn't work: {e}")


#########################################
# Processors for Text Classification ####
#########################################
class TextClassificationProcessor(Processor):
    """
    Used to handle the text classification datasets that come in tabular format (CSV, TSV, etc.)
    """
    def __init__(
        self,
        tokenizer,
        max_seq_len,
        data_dir,
        label_list=None,
        metric=None,
        train_filename="train.tsv",
        dev_filename=None,
        test_filename="test.tsv",
        dev_split=0.1,
        delimiter="\t",
        quote_char="'",
        skiprows=None,
        label_column_name="label",
        multilabel=False,
        header=0,
        **kwargs,
    ):
        #TODO If an arg is misspelt, e.g. metrics, it will be swallowed silently by kwargs

        # Custom processor attributes
        self.delimiter = delimiter
        self.quote_char = quote_char
        self.skiprows = skiprows
        self.header = header

        super(TextClassificationProcessor, self).__init__(
            tokenizer=tokenizer,
            max_seq_len=max_seq_len,
            train_filename=train_filename,
            dev_filename=dev_filename,
            test_filename=test_filename,
            dev_split=dev_split,
            data_dir=data_dir,
            tasks={},
        )
        if metric and label_list:
            if multilabel:
                task_type = "multilabel_classification"
            else:
                task_type = "classification"
            self.add_task(name="text_classification",
                          metric=metric,
                          label_list=label_list,
                          label_column_name=label_column_name,
                          task_type=task_type)
        else:
            logger.info("Initialized processor without tasks. Supply `metric` and `label_list` to the constructor for "
<<<<<<< HEAD
                        "adding a default text classification task or add a custom task later via processor.add_task()")
=======
                        "using the default task or add a custom task later via processor.add_task()")
>>>>>>> 98ebbb3b

    def file_to_dicts(self, file: str) -> [dict]:
        column_mapping = {task["label_column_name"]: task["label_name"] for task in self.tasks.values()}
        dicts = read_tsv(
            filename=file,
            delimiter=self.delimiter,
            skiprows=self.skiprows,
            quotechar=self.quote_char,
            rename_columns=column_mapping,
            header=self.header
            )

        return dicts

    def _dict_to_samples(self, dictionary: dict, **kwargs) -> [Sample]:
        # this tokenization also stores offsets and a start_of_word mask
        tokenized = tokenize_with_metadata(dictionary["text"], self.tokenizer)
        # truncate tokens, offsets and start_of_word to max_seq_len that can be handled by the model
        for seq_name in tokenized.keys():
            tokenized[seq_name], _, _ = truncate_sequences(seq_a=tokenized[seq_name], seq_b=None, tokenizer=self.tokenizer,
                                                max_seq_len=self.max_seq_len)
        return [Sample(id=None, clear_text=dictionary, tokenized=tokenized)]

    def _sample_to_features(self, sample) -> dict:
        features = sample_to_features_text(
            sample=sample,
            tasks=self.tasks,
            max_seq_len=self.max_seq_len,
            tokenizer=self.tokenizer,
        )
        return features


#########################################
# Processors for Basic Inference ####
#########################################
class InferenceProcessor(Processor):
    """
    Generic processor used at inference time:
    - fast
    - no labels
    - pure encoding of text into pytorch dataset
    - Doesn't read from file, but only consumes dictionaries (e.g. coming from API requests)
    """

    def __init__(
        self,
        tokenizer,
        max_seq_len,
        **kwargs,
    ):

        super(InferenceProcessor, self).__init__(
            tokenizer=tokenizer,
            max_seq_len=max_seq_len,
            train_filename=None,
            dev_filename=None,
            test_filename=None,
            dev_split=None,
            data_dir=None,
            tasks={}
        )

    @classmethod
    def load_from_dir(cls, load_dir):
        """
         Overwriting method from parent class to **always** load the InferenceProcessor instead of the specific class stored in the config.

        :param load_dir: str, directory that contains a 'processor_config.json'
        :return: An instance of an InferenceProcessor
        """
        # read config
        processor_config_file = os.path.join(load_dir, "processor_config.json")
        config = json.load(open(processor_config_file))
        # init tokenizer
        tokenizer = Tokenizer.load(load_dir, tokenizer_class=config["tokenizer"])
        # we have to delete the tokenizer string from config, because we pass it as Object
        del config["tokenizer"]

        processor = cls.load(tokenizer=tokenizer, processor_name="InferenceProcessor", **config)
        for task_name, task in config["tasks"].items():
            processor.add_task(name=task_name, metric=task["metric"], label_list=task["label_list"])

        if processor is None:
            raise Exception

        return processor

<<<<<<< HEAD
    def _file_to_dicts(self, file: str) -> [dict]:
=======

    def file_to_dicts(self, file: str) -> [dict]:
>>>>>>> 98ebbb3b
      raise NotImplementedError

    def _dict_to_samples(self, dictionary: dict, **kwargs) -> [Sample]:
        # this tokenization also stores offsets
        tokenized = tokenize_with_metadata(dictionary["text"], self.tokenizer)
        # truncate tokens, offsets and start_of_word to max_seq_len that can be handled by the model
        for seq_name in tokenized.keys():
            tokenized[seq_name], _, _ = truncate_sequences(seq_a=tokenized[seq_name], seq_b=None, tokenizer=self.tokenizer,
                                                max_seq_len=self.max_seq_len)
        return [Sample(id=None, clear_text=dictionary, tokenized=tokenized)]

    def _sample_to_features(self, sample) -> dict:
        features = sample_to_features_text(
            sample=sample,
            tasks=self.tasks,
            max_seq_len=self.max_seq_len,
            tokenizer=self.tokenizer,
        )
        return features

#########################################
# Processors for NER data ####
#########################################
class NERProcessor(Processor):
    """
    Used to handle most NER datasets, like CoNLL or GermEval 2014
    """

    def __init__(
        self,
        tokenizer,
        max_seq_len,
        data_dir,
        label_list=None,
        metric=None,
        train_filename="train.txt",
        dev_filename="dev.txt",
        test_filename="test.txt",
        dev_split=0.0,
        delimiter="\t",
        **kwargs,
    ):

        # Custom processor attributes
        self.delimiter = delimiter

        super(NERProcessor, self).__init__(
            tokenizer=tokenizer,
            max_seq_len=max_seq_len,
            train_filename=train_filename,
            dev_filename=dev_filename,
            test_filename=test_filename,
            dev_split=dev_split,
            data_dir=data_dir,
            tasks={}
        )

        if metric and label_list:
            self.add_task("ner", metric, label_list)
        else:
            logger.info("Initialized processor without tasks. Supply `metric` and `label_list` to the constructor for "
<<<<<<< HEAD
                        "adding a default NER task or add a custom task later via processor.add_task()")
=======
                        "using the default task or add a custom task later via processor.add_task()")
>>>>>>> 98ebbb3b

    def file_to_dicts(self, file: str) -> [dict]:
        dicts = read_ner_file(filename=file, sep=self.delimiter)
        return dicts

    def _dict_to_samples(self, dictionary: dict, **kwargs) -> [Sample]:
        # this tokenization also stores offsets, which helps to map our entity tags back to original positions
        tokenized = tokenize_with_metadata(dictionary["text"], self.tokenizer)
        # truncate tokens, offsets and start_of_word to max_seq_len that can be handled by the model
        for seq_name in tokenized.keys():
            tokenized[seq_name], _, _ = truncate_sequences(seq_a=tokenized[seq_name], seq_b=None, tokenizer=self.tokenizer,
                                                max_seq_len=self.max_seq_len)
        return [Sample(id=None, clear_text=dictionary, tokenized=tokenized)]

    def _sample_to_features(self, sample) -> dict:
        features = samples_to_features_ner(
            sample=sample,
            tasks=self.tasks,
            max_seq_len=self.max_seq_len,
            tokenizer=self.tokenizer,
        )
        return features


#####################
# LM Processors ####
#####################
class BertStyleLMProcessor(Processor):
    """
    Prepares data for masked language model training and next sentence prediction in the style of BERT
    """

    def __init__(
        self,
        tokenizer,
        max_seq_len,
        data_dir,
        train_filename="train.txt",
        dev_filename="dev.txt",
        test_filename="test.txt",
        dev_split=0.0,
        next_sent_pred=True,
        max_docs=None,
        **kwargs,
    ):

        self.delimiter = ""
        self.max_docs = max_docs

        super(BertStyleLMProcessor, self).__init__(
            tokenizer=tokenizer,
            max_seq_len=max_seq_len,
            train_filename=train_filename,
            dev_filename=dev_filename,
            test_filename=test_filename,
            dev_split=dev_split,
            data_dir=data_dir,
            tasks={}
        )

        self.next_sent_pred = next_sent_pred

        self.add_task("lm", "acc", list(self.tokenizer.vocab))
        if self.next_sent_pred:
            self.add_task("nextsentence", "acc", ["False", "True"])

<<<<<<< HEAD
    def _file_to_dicts(self, file: str) -> list:
=======

    def file_to_dicts(self, file: str) -> list:
>>>>>>> 98ebbb3b
        dicts = read_docs_from_txt(filename=file, delimiter=self.delimiter, max_docs=self.max_docs)
        return dicts

    def _dict_to_samples(self, dictionary, all_dicts=None):
        assert len(all_dicts) > 1, "Need at least 2 documents to sample random sentences from"
        doc = dictionary["doc"]
        samples = []

        # create one sample for each sentence in the doc (except for the very last -> "nextSentence" is impossible)
        for idx in range(len(doc) - 1):
            tokenized = {}
            if self.next_sent_pred:
                text_a, text_b, is_next_label = get_sentence_pair(doc, all_dicts, idx)
                sample_in_clear_text = {
                    "text_a": text_a,
                    "text_b": text_b,
                    "nextsentence_label": is_next_label,
                }
                # tokenize
                tokenized["text_a"] = tokenize_with_metadata(
                    text_a, self.tokenizer
                )
                tokenized["text_b"] = tokenize_with_metadata(
                    text_b, self.tokenizer
                )
                # truncate to max_seq_len
                for seq_name in ["tokens", "offsets", "start_of_word"]:
                    tokenized["text_a"][seq_name], tokenized["text_b"][seq_name], _ = truncate_sequences(
                        seq_a=tokenized["text_a"][seq_name],
                        seq_b=tokenized["text_b"][seq_name],
                        tokenizer=self.tokenizer,
                        max_seq_len=self.max_seq_len)
                    samples.append(Sample(id=None, clear_text=sample_in_clear_text, tokenized=tokenized))
            # if we don't do next sentence prediction, we should feed in a single sentence
            else:
                text_a = doc[idx]
                sample_in_clear_text = {
                    "text_a": text_a,
                    "text_b": None,
                    "nextsentence_label": None,
                }
                # tokenize
                tokenized["text_a"] = tokenize_with_metadata(
                    text_a, self.tokenizer
                )
                # truncate to max_seq_len
                for seq_name in ["tokens", "offsets", "start_of_word"]:
                    tokenized["text_a"][seq_name], _, _ = truncate_sequences(
                        seq_a=tokenized["text_a"][seq_name],
                        seq_b=None,
                        tokenizer=self.tokenizer,
                        max_seq_len=self.max_seq_len)
                    samples.append(Sample(id=None, clear_text=sample_in_clear_text, tokenized=tokenized))
        return samples

    def _sample_to_features(self, sample) -> dict:
        features = samples_to_features_bert_lm(
            sample=sample, max_seq_len=self.max_seq_len, tokenizer=self.tokenizer,
            next_sent_pred=self.next_sent_pred
        )
        return features


#########################################
# SQUAD 2.0 Processor ####
#########################################
class SquadProcessor(Processor):
    """ Used to handle the SQuAD dataset"""

    def __init__(
        self,
        tokenizer,
        max_seq_len,
        data_dir,
        label_list=None,
        metric=None,
        train_filename="train-v2.0.json",
        dev_filename="dev-v2.0.json",
        test_filename=None,
        dev_split=0,
        doc_stride=128,
        max_query_length=64,
        **kwargs,
    ):
        """
        :param tokenizer: Used to split a sentence (str) into tokens.
        :param max_seq_len: Samples are truncated after this many tokens.
        :type max_seq_len: int
        :param data_dir: The directory in which the train and dev files can be found. Squad has a private test file
        :type data_dir: str
        :param label_list: list of labels to predict (strings). For most cases this should be: ["start_token", "end_token"]
        :type label_list: list
        :param metric: name of metric that shall be used for evaluation, e.g. "squad".
        :type metric: str
        :param train_filename: The name of the file containing training data.
        :type train_filename: str
        :param dev_filename: The name of the file containing the dev data. If None and 0.0 < dev_split < 1.0 the dev set
                             will be a slice of the train set.
        :type dev_filename: str or None
        :param test_filename: None
        :type test_filename: str
        :param dev_split: The proportion of the train set that will sliced. Only works if dev_filename is set to None
        :type dev_split: float
        :param doc_stride: When the document containing the answer is too long it gets split into part, strided by doc_stride
        :type doc_stride: int
        :param max_query_length: Maximum length of the question (in number of subword tokens)
        :type max_query_length: int
        :param kwargs: placeholder for passing generic parameters
        :type kwargs: object
        """

        self.target = "classification"
        self.ph_output_type = "per_token_squad"

        self.doc_stride = doc_stride
        self.max_query_length = max_query_length

        super(SquadProcessor, self).__init__(
            tokenizer=tokenizer,
            max_seq_len=max_seq_len,
            train_filename=train_filename,
            dev_filename=dev_filename,
            test_filename=test_filename,
            dev_split=dev_split,
            data_dir=data_dir,
            tasks={},
        )

        if metric and label_list:
            self.add_task("question_answering", metric, label_list)
        else:
            logger.info("Initialized processor without tasks. Supply `metric` and `label_list` to the constructor for "
                        "using the default task or add a custom task later via processor.add_task()")

    def dataset_from_dicts(self, dicts, index=None, rest_api_schema=False):
        if rest_api_schema:
            dicts = [self._convert_rest_api_dict(x) for x in dicts]
        if rest_api_schema:
            id_prefix = "infer"
        else:
            id_prefix = "train"
        self.baskets = [
            SampleBasket(raw=tr, id=f"{id_prefix}-{i}")
            for i, tr in enumerate(dicts)
        ]
        self._init_samples_in_baskets()
        self._featurize_samples()
        if index == 0:
            self._log_samples(3)
        dataset, tensor_names = self._create_dataset()
        return dataset, tensor_names

    def _convert_rest_api_dict(self, infer_dict):
        # convert input coming from inferencer to SQuAD format
        converted = {}
        converted["paragraphs"] = [
            {
                "qas": [
                    {
                        "question": infer_dict.get("questions", ["Missing?"])[0],
                        "id": "unusedID",
                    }
                ],
                "context": infer_dict.get("text", "Missing!"),
            }
        ]
        return converted

    def file_to_dicts(self, file: str) -> [dict]:
        dict = read_squad_file(filename=file)
        return dict

    def _dict_to_samples(self, dictionary: dict, **kwargs) -> [Sample]:
        if "paragraphs" not in dictionary:  # TODO change this inference mode hack
            dictionary = self._convert_rest_api_dict(infer_dict=dictionary)
        samples = create_samples_squad(entry=dictionary)
        for sample in samples:
            tokenized = tokenize_with_metadata(
                text=" ".join(sample.clear_text["doc_tokens"]),
                tokenizer=self.tokenizer
            )
            sample.tokenized = tokenized

        return samples

    def _sample_to_features(self, sample) -> dict:
        # TODO, make this function return one set of features per sample
        features = sample_to_features_squad(
            sample=sample,
            tokenizer=self.tokenizer,
            max_seq_len=self.max_seq_len,
            doc_stride=self.doc_stride,
            max_query_length=self.max_query_length,
            tasks=self.tasks
        )
        return features


class RegressionProcessor(Processor):
    """
    Used to handle a regression dataset in tab separated text + label
    """
    def __init__(
        self,
        tokenizer,
        max_seq_len,
        data_dir,
        train_filename="train.tsv",
        dev_filename=None,
        test_filename="test.tsv",
        dev_split=0.1,
        delimiter="\t",
        quote_char="'",
        skiprows=None,
        label_column_name="label",
        label_name="regression_label",
        scaler_mean=None,
        scaler_scale=None,
        **kwargs,
    ):

        # Custom processor attributes
        self.delimiter = delimiter
        self.quote_char = quote_char
        self.skiprows = skiprows

        super(RegressionProcessor, self).__init__(
            tokenizer=tokenizer,
            max_seq_len=max_seq_len,
            train_filename=train_filename,
            dev_filename=dev_filename,
            test_filename=test_filename,
            dev_split=dev_split,
            data_dir=data_dir,
        )

        self.add_task(name="regression", metric="mse", label_list= [scaler_mean, scaler_scale], label_column_name=label_column_name, task_type="regression", label_name=label_name)

<<<<<<< HEAD
    def _file_to_dicts(self, file: str) -> [dict]:
=======

    def file_to_dicts(self, file: str) -> [dict]:
>>>>>>> 98ebbb3b
        column_mapping = {task["label_column_name"]: task["label_name"] for task in self.tasks.values()}
        dicts = read_tsv(
            rename_columns=column_mapping,
            filename=file,
            delimiter=self.delimiter,
            skiprows=self.skiprows,
            quotechar=self.quote_char,
        )

        # collect all labels and compute scaling stats
        train_labels = []
        for d in dicts:
            train_labels.append(float(d[self.tasks["regression"]["label_name"]]))
        scaler = StandardScaler()
        scaler.fit(np.reshape(train_labels, (-1, 1)))
        # add to label list in regression task
        self.tasks["regression"]["label_list"] = [scaler.mean_.item(), scaler.scale_.item()]

        return dicts

    def _dict_to_samples(self, dictionary: dict, **kwargs) -> [Sample]:
        # this tokenization also stores offsets
        tokenized = tokenize_with_metadata(dictionary["text"], self.tokenizer)
        # truncate tokens, offsets and start_of_word to max_seq_len that can be handled by the model
        for seq_name in tokenized.keys():
            tokenized[seq_name], _, _ = truncate_sequences(seq_a=tokenized[seq_name], seq_b=None,
                                                           tokenizer=self.tokenizer,
                                                           max_seq_len=self.max_seq_len)
        # Samples don't have labels during Inference mode
        if "label" in dictionary:
            label = float(dictionary["label"])
            scaled_label = (label - self.tasks["regression"]["label_list"][0]) / self.tasks["regression"]["label_list"][1]
            dictionary["label"] = scaled_label
        return [Sample(id=None, clear_text=dictionary, tokenized=tokenized)]

    def _sample_to_features(self, sample) -> dict:
        features = sample_to_features_text(
            sample=sample,
            tasks=self.tasks,
            max_seq_len=self.max_seq_len,
            tokenizer=self.tokenizer
        )
        return features<|MERGE_RESOLUTION|>--- conflicted
+++ resolved
@@ -31,7 +31,7 @@
 )
 from farm.modeling.tokenization import Tokenizer, tokenize_with_metadata, truncate_sequences
 from farm.utils import MLFlowLogger as MlLogger
-from farm.data_handler.utils import get_sentence_pair
+from farm.data_handler.samples import get_sentence_pair
 
 logger = logging.getLogger(__name__)
 
@@ -267,42 +267,8 @@
         dataset, tensor_names = convert_features_to_dataset(features=features_flat)
         return dataset, tensor_names
 
-<<<<<<< HEAD
     #TODO remove useless from_inference flag after refactoring squad processing
     def dataset_from_dicts(self, dicts, index=None, from_inference=False):
-=======
-    # def dataset_from_file(self, file, log_time=True):
-    #     """
-    #     Contains all the functionality to turn a data file into a PyTorch Dataset and a
-    #     list of tensor names. This is used for training and evaluation.
-    #
-    #     :param file: Name of the file containing the data.
-    #     :type file: str
-    #     :return: a Pytorch dataset and a list of tensor names.
-    #     """
-    #     if log_time:
-    #         a = time.time()
-    #         self._init_baskets_from_file(file)
-    #         b = time.time()
-    #         MlLogger.log_metrics(metrics={"t_from_file": (b - a) / 60}, step=0)
-    #         self._init_samples_in_baskets()
-    #         c = time.time()
-    #         MlLogger.log_metrics(metrics={"t_init_samples": (c - b) / 60}, step=0)
-    #         self._featurize_samples()
-    #         d = time.time()
-    #         MlLogger.log_metrics(metrics={"t_featurize_samples": (d - c) / 60}, step=0)
-    #         self._log_samples(3)
-    #     else:
-    #         self._init_baskets_from_file(file)
-    #         self._init_samples_in_baskets()
-    #         self._featurize_samples()
-    #         self._log_samples(3)
-    #     dataset, tensor_names = self._create_dataset()
-    #     return dataset, tensor_names
-
-    #TODO remove useless rest_api_schema flag after refactoring squad processing
-    def dataset_from_dicts(self, dicts, index=None, rest_api_schema=False):
->>>>>>> 98ebbb3b
         """
         Contains all the functionality to turn a list of dict objects into a PyTorch Dataset and a
         list of tensor names. This can be used for inference mode.
@@ -400,11 +366,7 @@
                           task_type=task_type)
         else:
             logger.info("Initialized processor without tasks. Supply `metric` and `label_list` to the constructor for "
-<<<<<<< HEAD
-                        "adding a default text classification task or add a custom task later via processor.add_task()")
-=======
                         "using the default task or add a custom task later via processor.add_task()")
->>>>>>> 98ebbb3b
 
     def file_to_dicts(self, file: str) -> [dict]:
         column_mapping = {task["label_column_name"]: task["label_name"] for task in self.tasks.values()}
@@ -493,12 +455,7 @@
 
         return processor
 
-<<<<<<< HEAD
     def _file_to_dicts(self, file: str) -> [dict]:
-=======
-
-    def file_to_dicts(self, file: str) -> [dict]:
->>>>>>> 98ebbb3b
       raise NotImplementedError
 
     def _dict_to_samples(self, dictionary: dict, **kwargs) -> [Sample]:
@@ -560,11 +517,7 @@
             self.add_task("ner", metric, label_list)
         else:
             logger.info("Initialized processor without tasks. Supply `metric` and `label_list` to the constructor for "
-<<<<<<< HEAD
-                        "adding a default NER task or add a custom task later via processor.add_task()")
-=======
                         "using the default task or add a custom task later via processor.add_task()")
->>>>>>> 98ebbb3b
 
     def file_to_dicts(self, file: str) -> [dict]:
         dicts = read_ner_file(filename=file, sep=self.delimiter)
@@ -631,12 +584,7 @@
         if self.next_sent_pred:
             self.add_task("nextsentence", "acc", ["False", "True"])
 
-<<<<<<< HEAD
     def _file_to_dicts(self, file: str) -> list:
-=======
-
-    def file_to_dicts(self, file: str) -> list:
->>>>>>> 98ebbb3b
         dicts = read_docs_from_txt(filename=file, delimiter=self.delimiter, max_docs=self.max_docs)
         return dicts
 
@@ -875,12 +823,7 @@
 
         self.add_task(name="regression", metric="mse", label_list= [scaler_mean, scaler_scale], label_column_name=label_column_name, task_type="regression", label_name=label_name)
 
-<<<<<<< HEAD
     def _file_to_dicts(self, file: str) -> [dict]:
-=======
-
-    def file_to_dicts(self, file: str) -> [dict]:
->>>>>>> 98ebbb3b
         column_mapping = {task["label_column_name"]: task["label_name"] for task in self.tasks.values()}
         dicts = read_tsv(
             rename_columns=column_mapping,

from transformers.tokenization_bert import whitespace_tokenize
from farm.visual.ascii.images import SAMPLE

import logging

logger = logging.getLogger(__name__)


class SampleBasket:
    """ An object that contains one source text and the one or more samples that will be processed. This
    is needed for tasks like question answering where the source text can generate multiple input - label
    pairs."""

    def __init__(self, id: str, raw: dict, samples=None):
        """
        :param id: A unique identifying id.
        :type id: str
        :param raw: Contains the various data needed to form a sample. It is ideally in human readable form.
        :type raw: dict
        :param samples: An optional list of Samples used to populate the basket at initialization.
        """
        self.id = id
        self.raw = raw
        self.samples = samples


class Sample(object):
    """A single training/test sample. This should contain the input and the label. Is initialized with
    the human readable clear_text. Over the course of data preprocessing, this object is populated
    with tokenized and featurized versions of the data."""

    def __init__(self, id, clear_text, tokenized=None, features=None):
        """
        :param id: The unique id of the sample
        :type id: str
        :param clear_text: A dictionary containing various human readable fields (e.g. text, label).
        :type clear_text: dict
        :param tokenized: A dictionary containing the tokenized version of clear text plus helpful meta data: offsets (start position of each token in the original text) and start_of_word (boolean if a token is the first one of a word).
        :type tokenized: dict
        :param features: A dictionary containing features in a vectorized format needed by the model to process this sample.
        :type features: dict

        """
        self.id = id
        self.clear_text = clear_text
        self.features = features
        self.tokenized = tokenized

    def __str__(self):

        if self.clear_text:
            clear_text_str = "\n \t".join(
                [k + ": " + str(v) for k, v in self.clear_text.items()]
            )
            if len(clear_text_str) > 10000:
                clear_text_str = clear_text_str[:10_000] + f"\nTHE REST IS TOO LONG TO DISPLAY. " \
                                                           f"Remaining chars :{len(clear_text_str)-10_000}"
        else:
            clear_text_str = "None"

        if self.features:
            if isinstance(self.features, list):
                features = self.features[0]
            else:
                features = self.features
            feature_str = "\n \t".join([k + ": " + str(v) for k, v in features.items()])
        else:
            feature_str = "None"

        if self.tokenized:
            tokenized_str = "\n \t".join(
                [k + ": " + str(v) for k, v in self.tokenized.items()]
            )
            if len(tokenized_str) > 10000:
                tokenized_str = tokenized_str[:10_000] + f"\nTHE REST IS TOO LONG TO DISPLAY. " \
                                                         f"Remaining chars: {len(tokenized_str)-10_000}"
        else:
            tokenized_str = "None"
        s = (
            f"\n{SAMPLE}\n"
            f"ID: {self.id}\n"
            f"Clear Text: \n \t{clear_text_str}\n"
            f"Tokenized: \n \t{tokenized_str}\n"
            f"Features: \n \t{feature_str}\n"
            "_____________________________________________________"
        )
        return s


class Squad_cleartext:
    def __init__(
        self,
        qas_id,
        question_text,
        doc_tokens,
        orig_answer_text,
        start_position,
        end_position,
        is_impossible,
    ):

        self.qas_id = qas_id
        self.question_text = question_text
        self.doc_tokens = doc_tokens
        self.orig_answer_text = orig_answer_text
        self.start_position = start_position
        self.end_position = end_position
        self.is_impossible = is_impossible


def create_sample_one_label_one_text(raw_data, text_index, label_index, basket_id):

    # text = " ".join(raw_data[text_index:])
    text = raw_data[text_index]
    label = raw_data[label_index]

    return [Sample(id=basket_id + "-0", clear_text={"text": text, "label": label})]


def create_sample_ner(split_text, label, basket_id):

    text = " ".join(split_text)
    label = label

    return [Sample(id=basket_id + "-0", clear_text={"text": text, "label": label})]


<<<<<<< HEAD
def create_samples_sentence_pairs(baskets, tokenizer, max_seq_len):
    """Creates examples for Language Model Finetuning that consist of two sentences and the isNext label indicating if
     the two are subsequent sentences from one doc"""
    all_docs = [b.raw["doc"] for b in baskets]
    for basket in tqdm(baskets):
        doc = basket.raw["doc"]
        basket.samples = []
        for idx in range(len(doc) - 1):
            id = "%s-%s" % (basket.id, idx)
            text_a, text_b, is_next_label = get_sentence_pair(doc, all_docs, idx)
            sample_in_clear_text = {
                "text_a": text_a,
                "text_b": text_b,
                "is_next_label": is_next_label,
            }
            tokenized = {}
            tokenized["text_a"] = tokenize_with_metadata(text_a, tokenizer, max_seq_len)
            tokenized["text_b"] = tokenize_with_metadata(text_b, tokenizer, max_seq_len)
            basket.samples.append(Sample(id=id, clear_text=sample_in_clear_text, tokenized=tokenized))
    return baskets


def create_samples_squad(dictionary, max_query_len, max_seq_len, doc_stride, n_special_tokens):
    """
    This method will split question-document pairs from the SampleBasket into question-passage pairs which will
    each form one sample. The "t" and "c" in variables stand for token and character respectively.
    """

    # Initialize some basic variables
    # is_training = check_if_training(dictionary)
    question_tokens = dictionary["question_tokens"][:max_query_len]
    question_len_t = len(question_tokens)
    question_offsets = dictionary["question_offsets"]
    doc_tokens = dictionary["document_tokens"]
    doc_offsets = dictionary["document_offsets"]
    doc_text = dictionary["document_text"]
    doc_start_of_word = dictionary["document_start_of_word"]
    samples = []

    # Calculate the number of tokens that can be reserved for the passage. This is calculated by considering
    # the max_seq_len, the number of tokens in the question and the number of special tokens that will be added
    # when the question and passage are joined (e.g. [CLS] and [SEP])
    passage_len_t = max_seq_len - question_len_t - n_special_tokens

    # Perform chunking of document into passages. The sliding window moves in steps of doc_stride.
    # passage_spans is a list of dictionaries where each defines the start and end of each passage
    # on both token and character level
    passage_spans = chunk_into_passages(doc_offsets,
                                        doc_stride,
                                        passage_len_t,
                                        doc_text)
    for passage_span in passage_spans:
        # Unpack each variable in the dictionary. The "_t" and "_c" indicate
        # whether the index is on the token or character level
        passage_start_t = passage_span["passage_start_t"]
        passage_end_t = passage_span["passage_end_t"]
        passage_start_c = passage_span["passage_start_c"]
        passage_end_c = passage_span["passage_end_c"]
        passage_id = passage_span["passage_id"]

        # passage_offsets will be relative to the start of the passage (i.e. they will start at 0)
        # TODO: Is passage offsets actually needed? At this point, maybe we only care about token level
        passage_offsets = doc_offsets[passage_start_t: passage_end_t]
        passage_start_of_word = doc_start_of_word[passage_start_t: passage_end_t]
        passage_offsets = [x - passage_offsets[0] for x in passage_offsets]
        passage_tokens = doc_tokens[passage_start_t: passage_end_t]
        passage_text = dictionary["document_text"][passage_start_c: passage_end_c]

        # Deal with the potentially many answers (e.g. Squad dev set)
        answers_clear, answers_tokenized = process_answers(dictionary["answers"],
                                                           doc_offsets,
                                                           passage_start_c,
                                                           passage_start_t)

        clear_text = {"passage_text": passage_text,
                      "question_text": dictionary["question_text"],
                      "passage_id": passage_id,
                      "answers": answers_clear,
                      "is_impossible": dictionary["is_impossible"]}
        tokenized = {"passage_start_t": passage_start_t,
                     "passage_tokens": passage_tokens,
                     "passage_offsets": passage_offsets,
                     "passage_start_of_word": passage_start_of_word,
                     "question_tokens": question_tokens,
                     "question_offsets": question_offsets,
                     "question_start_of_word": dictionary["question_start_of_word"],
                     "answers": answers_tokenized}
        samples.append(Sample(id=passage_id,
                              clear_text=clear_text,
                              tokenized=tokenized))
    return samples


def process_answers(answers, doc_offsets, passage_start_c, passage_start_t):
    """ This processes the potentially multiple answers (c.f. Squad dev set) and returns their start and end indices
    relative to the passage (not the document)

    :param answers:
    :param doc_offsets:
    :param passage_start_c:
    :param passage_start_t:
    :return:
    """
    answers_clear = []
    answers_tokenized = []
    for answer in answers:
        # This section calculates start and end relative to document
        answer_text = answer["text"]
        answer_len_c = len(answer_text)
        answer_start_c = answer["offset"]
        answer_end_c = answer_start_c + answer_len_c - 1
        answer_start_t = offset_to_token_idx(doc_offsets, answer_start_c)
        answer_end_t = offset_to_token_idx(doc_offsets, answer_end_c)

        # TODO: Perform check that answer can be recovered from document?

        # This section converts start and end so that they are relative to the passage
        # TODO: Is this actually necessary on character level?
        answer_start_c -= passage_start_c
        answer_end_c -= passage_start_c
        answer_start_t -= passage_start_t
        answer_end_t -= passage_start_t

        curr_answer_clear = {"text": answer_text,
                             "start_c": answer_start_c,
                             "end_c": answer_end_c}
        curr_answer_tokenized = {"start_t": answer_start_t,
                                 "end_t": answer_end_t}

        answers_clear.append(curr_answer_clear)
        answers_tokenized.append(curr_answer_tokenized)
    return answers_clear, answers_tokenized

def chunk_into_passages(doc_offsets,
                        doc_stride,
                        passage_len_t,
                        doc_text):
    """ Returns a list of dictionaries which each describe the start, end and id of a passage
    that is formed when chunking a document using a sliding window approach. """
    passage_spans = []
    passage_id = 0
    doc_len_t = len(doc_offsets)
    while True:
        passage_start_t = passage_id * doc_stride
        passage_end_t = passage_start_t + passage_len_t
        passage_start_c = doc_offsets[passage_start_t]

        # If passage_end_t points to the last token in the passage, define passage_end_c as the length of the document
        if passage_end_t >= doc_len_t - 1:
            passage_end_c = len(doc_text)

        # Get document text up to the first token that is outside the passage. Strip of whitespace.
        # Use the length of this text as the passage_end_c
        else:
            end_ch_idx = doc_offsets[passage_end_t + 1]
            raw_passage_text = doc_text[:end_ch_idx]
            passage_end_c = len(raw_passage_text.strip())

        passage_span = {"passage_start_t": passage_start_t,
                        "passage_end_t": passage_end_t,
                        "passage_start_c": passage_start_c,
                        "passage_end_c": passage_end_c,
                        "passage_id": passage_id}
        passage_spans.append(passage_span)
        passage_id += 1
        # If the end idx is greater than or equal to the length of the passage
        if passage_end_t >= doc_len_t:
            break
    return passage_spans


def offset_to_token_idx(token_offsets, ch_idx):
    """ Returns the idx of the token at the given character idx"""
    n_tokens = len(token_offsets)
    for i in range(n_tokens):
        if (i + 1 == n_tokens) or (token_offsets[i] <= ch_idx < token_offsets[i + 1]):
            return i


def check_if_training(dictionary):
    if "is_impossible" in dictionary:
        return True
    return False


def create_samples_squadOLD(entry):
=======
def create_samples_squad(entry):
>>>>>>> ebba7cf4
    """Read a SQuAD json file into a list of SquadExample."""

    def is_whitespace(c):
        if c == " " or c == "\t" or c == "\r" or c == "\n" or ord(c) == 0x202F:
            return True
        return False

    try:
        _ = entry["paragraphs"][0]["qas"][0]["is_impossible"]
        is_training = True
    except KeyError:
        is_training = False

    examples = []
    num_examples = 1
    for paragraph in entry["paragraphs"]:
        paragraph_text = paragraph["context"]

        char_to_word_offset = []
        doc_tokens = paragraph_text.split(" ")
        for i, t in enumerate(doc_tokens):
            char_to_word_offset.extend([i] * (len(t) + 1))

        for qa in paragraph["qas"]:
            qas_id = qa["id"]
            question_text = qa["question"]
            start_position = None
            end_position = None
            orig_answer_text = None
            is_impossible = False
            if is_training:
                is_impossible = qa["is_impossible"]
                # TODO check how to transform dev set with multiple possible answers, for now take only 1 answer
                if not is_impossible:
                    answer = qa["answers"][0]
                    orig_answer_text = answer["text"]
                    answer_offset = answer["answer_start"]
                    answer_length = len(orig_answer_text)
                    try:
                        start_position = char_to_word_offset[answer_offset]
                        end_position = char_to_word_offset[answer_offset + answer_length - 1]
                    except IndexError as e:
                        logger.warning(f"{e} \n Might be some question {qas_id} has wrong start offset")


                    # TODO Possibly remove: there seems to be no reason why we should exclude these answers
                    # # Only add answers where the text can be exactly recovered from the
                    # # document.
                    # # This can happen when there are newline or tab symbols or multiple whitespace inside the answer
                    # # Or if the answer continues over the edge of the current passage
                    # actual_text = " ".join(
                    #     doc_tokens[start_position : (end_position + 1)]
                    # )
                    # cleaned_answer_text = " ".join(
                    #     whitespace_tokenize(orig_answer_text)
                    # )
                    # if actual_text.find(cleaned_answer_text) == -1:
                    #     logger.warning(
                    #         "Could not find answer: '%s' vs. '%s'",
                    #         actual_text,
                    #         cleaned_answer_text,
                    #     )
                    #     continue
                else:
                    start_position = -1
                    end_position = -1
                    orig_answer_text = ""

            clear_text = {}
            clear_text["qas_id"] = qas_id
            clear_text["question_text"] = question_text
            clear_text["doc_tokens"] = doc_tokens
            clear_text["orig_answer_text"] = orig_answer_text
            clear_text["start_position"] = start_position
            clear_text["end_position"] = end_position
            clear_text["is_impossible"] = is_impossible
            clear_text["is_training"] = is_training
            clear_text["document_id"] = paragraph.get("document_id", None)
            example = Sample(
                id=None, clear_text=clear_text, features=None, tokenized=None
            )
            num_examples += 1
            examples.append(example)
    return examples<|MERGE_RESOLUTION|>--- conflicted
+++ resolved
@@ -123,29 +123,6 @@
     label = label
 
     return [Sample(id=basket_id + "-0", clear_text={"text": text, "label": label})]
-
-
-<<<<<<< HEAD
-def create_samples_sentence_pairs(baskets, tokenizer, max_seq_len):
-    """Creates examples for Language Model Finetuning that consist of two sentences and the isNext label indicating if
-     the two are subsequent sentences from one doc"""
-    all_docs = [b.raw["doc"] for b in baskets]
-    for basket in tqdm(baskets):
-        doc = basket.raw["doc"]
-        basket.samples = []
-        for idx in range(len(doc) - 1):
-            id = "%s-%s" % (basket.id, idx)
-            text_a, text_b, is_next_label = get_sentence_pair(doc, all_docs, idx)
-            sample_in_clear_text = {
-                "text_a": text_a,
-                "text_b": text_b,
-                "is_next_label": is_next_label,
-            }
-            tokenized = {}
-            tokenized["text_a"] = tokenize_with_metadata(text_a, tokenizer, max_seq_len)
-            tokenized["text_b"] = tokenize_with_metadata(text_b, tokenizer, max_seq_len)
-            basket.samples.append(Sample(id=id, clear_text=sample_in_clear_text, tokenized=tokenized))
-    return baskets
 
 
 def create_samples_squad(dictionary, max_query_len, max_seq_len, doc_stride, n_special_tokens):
@@ -309,93 +286,3 @@
     if "is_impossible" in dictionary:
         return True
     return False
-
-
-def create_samples_squadOLD(entry):
-=======
-def create_samples_squad(entry):
->>>>>>> ebba7cf4
-    """Read a SQuAD json file into a list of SquadExample."""
-
-    def is_whitespace(c):
-        if c == " " or c == "\t" or c == "\r" or c == "\n" or ord(c) == 0x202F:
-            return True
-        return False
-
-    try:
-        _ = entry["paragraphs"][0]["qas"][0]["is_impossible"]
-        is_training = True
-    except KeyError:
-        is_training = False
-
-    examples = []
-    num_examples = 1
-    for paragraph in entry["paragraphs"]:
-        paragraph_text = paragraph["context"]
-
-        char_to_word_offset = []
-        doc_tokens = paragraph_text.split(" ")
-        for i, t in enumerate(doc_tokens):
-            char_to_word_offset.extend([i] * (len(t) + 1))
-
-        for qa in paragraph["qas"]:
-            qas_id = qa["id"]
-            question_text = qa["question"]
-            start_position = None
-            end_position = None
-            orig_answer_text = None
-            is_impossible = False
-            if is_training:
-                is_impossible = qa["is_impossible"]
-                # TODO check how to transform dev set with multiple possible answers, for now take only 1 answer
-                if not is_impossible:
-                    answer = qa["answers"][0]
-                    orig_answer_text = answer["text"]
-                    answer_offset = answer["answer_start"]
-                    answer_length = len(orig_answer_text)
-                    try:
-                        start_position = char_to_word_offset[answer_offset]
-                        end_position = char_to_word_offset[answer_offset + answer_length - 1]
-                    except IndexError as e:
-                        logger.warning(f"{e} \n Might be some question {qas_id} has wrong start offset")
-
-
-                    # TODO Possibly remove: there seems to be no reason why we should exclude these answers
-                    # # Only add answers where the text can be exactly recovered from the
-                    # # document.
-                    # # This can happen when there are newline or tab symbols or multiple whitespace inside the answer
-                    # # Or if the answer continues over the edge of the current passage
-                    # actual_text = " ".join(
-                    #     doc_tokens[start_position : (end_position + 1)]
-                    # )
-                    # cleaned_answer_text = " ".join(
-                    #     whitespace_tokenize(orig_answer_text)
-                    # )
-                    # if actual_text.find(cleaned_answer_text) == -1:
-                    #     logger.warning(
-                    #         "Could not find answer: '%s' vs. '%s'",
-                    #         actual_text,
-                    #         cleaned_answer_text,
-                    #     )
-                    #     continue
-                else:
-                    start_position = -1
-                    end_position = -1
-                    orig_answer_text = ""
-
-            clear_text = {}
-            clear_text["qas_id"] = qas_id
-            clear_text["question_text"] = question_text
-            clear_text["doc_tokens"] = doc_tokens
-            clear_text["orig_answer_text"] = orig_answer_text
-            clear_text["start_position"] = start_position
-            clear_text["end_position"] = end_position
-            clear_text["is_impossible"] = is_impossible
-            clear_text["is_training"] = is_training
-            clear_text["document_id"] = paragraph.get("document_id", None)
-            example = Sample(
-                id=None, clear_text=clear_text, features=None, tokenized=None
-            )
-            num_examples += 1
-            examples.append(example)
-    return examples